--- conflicted
+++ resolved
@@ -29,10 +29,7 @@
     install_requires=["torch",
                       "torchvision",
                       "tqdm",
-<<<<<<< HEAD
-                      "scipy"]
-=======
+                      "scipy",
                       "sympy",
                       "ipython"]
->>>>>>> d277c970
 )