--- conflicted
+++ resolved
@@ -99,13 +99,7 @@
     return loss
 
 
-<<<<<<< HEAD
 class StochasticReconstructionLoss(Loss):
     def __init__(self, encoder, decoder, input_var=None, sample_shape=torch.Size([1])):
         raise NotImplementedError("This function is obsolete."
-                                  " please use `-decoder.log_prob().expectation(encoder)` instead of it.")
-=======
-def StochasticReconstructionLoss(encoder, decoder, input_var=None, sample_shape=torch.Size([1])):
-    raise NotImplementedError("This function is obsolete."
-                              " please use `-decoder.log_prob().expectation(encoder)` instead of it.")
->>>>>>> 25962c61
+                                  " please use `-decoder.log_prob().expectation(encoder)` instead of it.")