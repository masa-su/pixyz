--- conflicted
+++ resolved
@@ -1477,7 +1477,6 @@
         {'scale': tensor(1.), 'loc': tensor([0.])}
 
         """
-<<<<<<< HEAD
         replaced_params_dict = {}
         for key, value in params_dict.items():
             if key in self.replace_params_dict:
@@ -1485,11 +1484,7 @@
                     replaced_params_dict[replaced_key] = value
 
         vars_dict = {key: value for key, value in params_dict.items() if key not in self.replace_params_dict}
-        output_dict = self.forward(**vars_dict)
-=======
-        params_dict, vars_dict = replace_dict_keys_split(params_dict, self.replace_params_dict)
         output_dict = self(**vars_dict)
->>>>>>> 4b5fb3a4
 
         output_dict.update(replaced_params_dict)
 
