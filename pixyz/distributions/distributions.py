--- conflicted
+++ resolved
@@ -656,13 +656,8 @@
                 if params_dict[key] in self._cond_var:
                     self.replace_params_dict[params_dict[key]] = key
                 else:
-<<<<<<< HEAD
                     raise ValueError("parameter setting {}:{} is not valid because cond_var does not contains {}."
                                      .format(key, params_dict[key], params_dict[key]))
-=======
-                    raise ValueError(f"parameter setting {key}:{params_dict[key]} is not valid"
-                                     f" because cond_var does not contains {params_dict[key]}.")
->>>>>>> 25962c61
             elif isinstance(params_dict[key], torch.Tensor):
                 features = params_dict[key]
                 features_checked = self._check_features_shape(features)
@@ -720,14 +715,8 @@
         """
         params = self.get_params(x_dict, relaxing=relaxing, **kwargs)
         if set(self.get_params_keys(relaxing=relaxing, **kwargs)) != set(params.keys()):
-<<<<<<< HEAD
             raise ValueError("{} class requires following parameters:"
                              " {}\nbut got {}".format(type(self), set(self.params_keys)), set(params.keys()))
-=======
-            raise ValueError(f"{type(self)} class requires following parameters:"
-                             f" {set(self.get_params_keys(relaxing=relaxing, **kwargs))}\n"
-                             f"but got {set(params.keys())}")
->>>>>>> 25962c61
 
         self._dist = self.get_distribution_torch_class(relaxing=relaxing, **kwargs)(**params)
 
@@ -909,7 +898,7 @@
 
         """
         if not (isinstance(a, Distribution) and isinstance(b, Distribution)):
-            raise ValueError(f"Given inputs should be `pixyz.Distribution`, got {type(a)} and {type(b)}.")
+            raise ValueError("Given inputs should be `pixyz.Distribution`, got {} and {}.".format(type(a), type(b)))
 
         # Check parent-child relationship between two distributions.
         # If inherited variables (`_inh_var`) are exist (e.g. c in p(e|c)p(c|a,b)),
@@ -937,14 +926,14 @@
         # Check if variables of two distributions are "recursive" (e.g. p(x|z)p(z|x)).
         _check_recursive_vars = _child.var + _parent.cond_var
         if len(_check_recursive_vars) != len(set(_check_recursive_vars)):
-            raise ValueError(f"Variables of two distributions,"
-                             f" {_child.prob_text} and {_parent.prob_text}, are recursive.")
+            raise ValueError("Variables of two distributions, {} and {}, are recursive.".format(_child.prob_text,
+                                                                                                _parent.prob_text))
 
         # Set variables.
         _var = _child.var + _parent.var
         if len(_var) != len(set(_var)):  # e.g. p(x|z)p(x|y)
-            raise ValueError(f"Variables of two distributionsl,"
-                             f" {_child.prob_text} and {_parent.prob_text}, are conflicted.")
+            raise ValueError("Variables of two distributions, {} and {}, are conflicted.".format(_child.prob_text,
+                                                                                                 _parent.prob_text))
 
         # Set conditional variables.
         _cond_var = _child.cond_var + _parent.cond_var
@@ -1000,8 +989,8 @@
         if parent_log_prob.size() == child_log_prob.size():
             return parent_log_prob + child_log_prob
 
-        raise ValueError(f"Two PDFs, {self._parent.prob_text} and {self._child.prob_text}, have different sizes,"
-                         f" so you must modify these tensor sizes.")
+        raise ValueError("Two PDFs, {} and {}, have different sizes,"
+                         " so you must modify these tensor sizes.".format(self._parent.prob_text, self._child.prob_text))
 
     def __repr__(self):
         return self._parent.__repr__() + "\n" + self._child.__repr__()
@@ -1050,7 +1039,7 @@
 
         """
         if not isinstance(p, Distribution):
-            raise ValueError(f"Given input should be `pixyz.Distribution`, got {type(p)}.")
+            raise ValueError("Given input should be `pixyz.Distribution`, got {}.".format(type(p)))
 
         if isinstance(p, MultiplyDistribution):
             raise ValueError("`pixyz.MultiplyDistribution` is not supported for now.")
@@ -1189,7 +1178,7 @@
         marginalize_list = tolist(marginalize_list)
 
         if not isinstance(p, Distribution):
-            raise ValueError(f"Given input must be `pixyz.distributions.Distribution`, got {type(p)}.")
+            raise ValueError("Given input must be `pixyz.distributions.Distribution`, got {}.".format(type(p)))
 
         if isinstance(p, DistributionBase):
             raise ValueError("`pixyz.distributions.DistributionBase` cannot be marginalized its variables.")
