--- conflicted
+++ resolved
@@ -449,21 +449,15 @@
         else:
             raise ValueError()
 
-<<<<<<< HEAD
-    def sample(self, x_dict={}, batch_n=None, sample_shape=torch.Size(), return_all=True, reparam=False, **kwargs):
+    def sample(self, x_dict={}, batch_n=None, sample_shape=torch.Size(), return_all=True, reparam=False,
+               sample_mean=False, **kwargs):
         _kwargs = dict(x_dict=x_dict, batch_n=batch_n, sample_shape=sample_shape,
-                       return_all=return_all, reparam=reparam)
+                       return_all=return_all, reparam=reparam, sample_mean=sample_mean)
         _kwargs.update(kwargs)
         return self('sample', kwargs=_kwargs)
 
-    def _sample(self, x_dict={}, batch_n=None, sample_shape=torch.Size(), return_all=True, reparam=False, **kwargs):
-=======
-    def sample(self, x_dict={}, batch_n=None, sample_shape=torch.Size(), return_all=True, reparam=False, sample_mean=False):
-        return self('sample', kwargs={'x_dict': x_dict, 'batch_n': batch_n, 'sample_shape': sample_shape,
-                                      'return_all': return_all, 'reparam': reparam, 'sample_mean': sample_mean})
-
-    def _sample(self, x_dict={}, batch_n=None, sample_shape=torch.Size(), return_all=True, reparam=False, sample_mean=False):
->>>>>>> c93b0215
+    def _sample(self, x_dict={}, batch_n=None, sample_shape=torch.Size(), return_all=True, reparam=False,
+                sample_mean=False, **kwargs):
         """
         Sample variables of this distribution.
         If :attr:`cond_var` is not empty, you should set inputs as :obj:`dict`.
@@ -546,12 +540,8 @@
 
         sample_option = dict(self.global_option)
         sample_option.update(dict(batch_n=batch_n, sample_shape=sample_shape,
-<<<<<<< HEAD
-                                  return_all=False, reparam=reparam))
+                                  return_all=False, reparam=reparam, sample_mean=sample_mean))
         sample_option.update(kwargs)
-=======
-                                  return_all=False, reparam=reparam, sample_mean=sample_mean))
->>>>>>> c93b0215
         # ignore return_all because overriding is now under control.
         if not(set(x_dict) >= set(self.input_var)):
             raise ValueError(f"Input keys are not valid, expected {set(self.input_var)} but got {set(x_dict)}.")
@@ -570,9 +560,8 @@
             return delete_dict_values(result_dict, self.input_var)
 
     def get_log_prob(self, x_dict, sum_features=True, feature_dims=None, **kwargs):
-        _kwargs = dict(x_dict=x_dict, sum_features=sum_features, feature_dims=feature_dims)
-        _kwargs.update(kwargs)
-        return self(mode='get_log_prob', kwargs=_kwargs)
+        return self(mode='get_log_prob', kwargs={'x_dict': x_dict, 'sum_features': sum_features,
+                                                 'feature_dims': feature_dims})
 
     def _get_log_prob(self, x_dict, sum_features=True, feature_dims=None, **kwargs):
         """ Giving variables, this method returns values of log-pdf.
@@ -942,11 +931,7 @@
         return input_dict
 
     def sample(self, x_dict={}, batch_n=None, sample_shape=torch.Size(), return_all=True,
-<<<<<<< HEAD
-               reparam=False, **kwargs):
-=======
                reparam=False, sample_mean=False, **kwargs):
->>>>>>> c93b0215
         """Sample variables of this distribution.
         If :attr:`cond_var` is not empty, you should set inputs as :obj:`dict`.
 
@@ -1020,11 +1005,7 @@
 
         """
         if self.graph:
-<<<<<<< HEAD
-            return self.graph.sample(x_dict, batch_n, sample_shape, return_all, reparam, **kwargs)
-=======
-            return self.graph.sample(x_dict, batch_n, sample_shape, return_all, reparam, sample_mean)
->>>>>>> c93b0215
+            return self.graph.sample(x_dict, batch_n, sample_shape, return_all, reparam, sample_mean, **kwargs)
         raise NotImplementedError()
 
     @property
@@ -1543,12 +1524,8 @@
 
         return entropy
 
-<<<<<<< HEAD
-    def sample(self, x_dict={}, batch_n=None, sample_shape=torch.Size(), return_all=True, reparam=False, **kwargs):
-=======
     def sample(self, x_dict={}, batch_n=None, sample_shape=torch.Size(), return_all=True, reparam=False,
                sample_mean=False, **kwargs):
->>>>>>> c93b0215
         # check whether the input is valid or convert it to valid dictionary.
         input_dict = self._get_input_dict(x_dict)
 
