--- conflicted
+++ resolved
@@ -774,7 +774,6 @@
 
     @lru_cache_for_sample_dict()
     def get_params(self, params_dict={}, **kwargs):
-<<<<<<< HEAD
         replaced_params_dict = {}
         for key, value in params_dict.items():
             if key in self.replace_params_dict:
@@ -782,12 +781,7 @@
                     replaced_params_dict[replaced_key] = value
 
         vars_dict = {key: value for key, value in params_dict.items() if key not in self.replace_params_dict}
-
-        output_dict = self.forward(**vars_dict)
-=======
-        params_dict, vars_dict = replace_dict_keys_split(params_dict, self.replace_params_dict)
         output_dict = self(**vars_dict)
->>>>>>> f3ed2f77
 
         output_dict.update(replaced_params_dict)
 
