--- conflicted
+++ resolved
@@ -80,11 +80,7 @@
 
         Examples
         --------
-<<<<<<< HEAD
-        >>> p_x = Normal(cond_var=['z'],loc='z',scale=torch.ones(1, 1))
-=======
         >>> p_x = Normal(cond_var=['z'], loc='z', scale=torch.ones(1, 1))
->>>>>>> d7f126c8
         >>> pon = ProductOfNormal([p_x])
         >>> sample = pon.sample({'z': torch.zeros(1, 1)})
         >>> sample  # doctest: +SKIP
@@ -105,11 +101,7 @@
 
             cond_var += _p.cond_var
 
-<<<<<<< HEAD
         super().__init__(var=var, cond_var=cond_var, name=name, features_shape=features_shape)
-=======
-        super().__init__(cond_var=cond_var, var=var, name=name, features_shape=features_shape)
->>>>>>> d7f126c8
         self.p = nn.ModuleList(p)
 
     @property
