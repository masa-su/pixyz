--- conflicted
+++ resolved
@@ -136,21 +136,13 @@
         input_dict = self._get_input_dict(x_dict)
 
         # sample from prior
-<<<<<<< HEAD
-        hidden_output = self.prior.sample(batch_n=batch_n, **kwargs)[self._hidden_var[0]]
-
-        var_output = []
-        for _hidden_output in hidden_output:
-            var_output.append(self.distributions[_hidden_output.argmax(dim=-1)].sample(**kwargs)[self._var[0]])
-=======
         hidden_output = self.prior.sample(input_dict, batch_n=batch_n,
-                                          sample_mean=sample_mean, return_all=False)[self._hidden_var[0]]
+                                          sample_mean=sample_mean, return_all=False, **kwargs)[self._hidden_var[0]]
 
         var_output = []
         for _hidden_output in hidden_output:
             var_output.append(self.distributions[_hidden_output.argmax(dim=-1)].sample(
-                input_dict, sample_mean=sample_mean, return_all=False)[self._var[0]])
->>>>>>> c93b0215
+                input_dict, sample_mean=sample_mean, return_all=False, **kwargs)[self._var[0]])
 
         var_output = torch.cat(var_output, dim=0)
         output_dict = {self._var[0]: var_output}
