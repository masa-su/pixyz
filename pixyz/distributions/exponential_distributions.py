--- conflicted
+++ resolved
@@ -123,12 +123,8 @@
             else:
                 raise ValueError()
 
-<<<<<<< HEAD
-    def sample(self, x_dict={}, batch_n=None, sample_shape=torch.Size(), return_all=True, reparam=False, **kwargs):
-=======
     def sample(self, x_dict={}, batch_n=None, sample_shape=torch.Size(), return_all=True, reparam=False,
                sample_mean=False, **kwargs):
->>>>>>> c93b0215
         # check whether the input is valid or convert it to valid dictionary.
         input_dict = self._get_input_dict(x_dict)
 
@@ -267,12 +263,8 @@
             else:
                 raise ValueError()
 
-<<<<<<< HEAD
-    def sample(self, x_dict={}, batch_n=None, sample_shape=torch.Size(), return_all=True, reparam=False, **kwargs):
-=======
     def sample(self, x_dict={}, batch_n=None, sample_shape=torch.Size(), return_all=True, reparam=False,
                sample_mean=False, **kwargs):
->>>>>>> c93b0215
         # check whether the input is valid or convert it to valid dictionary.
         input_dict = self._get_input_dict(x_dict)
 
