--- conflicted
+++ resolved
@@ -71,11 +71,7 @@
 
 # Jupyter Notebook
 .ipynb_checkpoints
-<<<<<<< HEAD
-data
-=======
 data/
->>>>>>> d7f126c8
 
 # pyenv
 .python-version
