--- conflicted
+++ resolved
@@ -1,15 +1,10 @@
 import pytest
-<<<<<<< HEAD
+from os.path import join as pjoin
 import torch
 from pixyz.distributions import Normal, FactorizedBernoulli
-=======
-from os.path import join as pjoin
-import torch
-from pixyz.distributions import Normal
 from pixyz.utils import lru_cache_for_sample_dict
 from pixyz.losses import KullbackLeibler
 from pixyz.models import VAE
->>>>>>> 5a53d551
 
 
 class TestGraph:
@@ -60,7 +55,6 @@
         normal = Normal(loc=0, scale=1)
         assert normal.sample(batch_n=3)['x'].shape == torch.Size([3])
 
-<<<<<<< HEAD
     @pytest.mark.parametrize(
         "dist", [
             Normal(loc=0, scale=1),
@@ -92,7 +86,6 @@
                                  sum_features=True, feature_dims=[0, 1]).shape == torch.Size([4])
         assert dist.get_log_prob(sample,
                                  sum_features=True, feature_dims=[]).shape == torch.Size([2, 3, 4])
-=======
 
 def test_memoization():
     exec_order = []
@@ -163,5 +156,4 @@
 
 
 if __name__ == "__main__":
-    test_save_dist(".", torch.zeros(2, 3))
->>>>>>> 5a53d551
+    test_save_dist(".", torch.zeros(2, 3))