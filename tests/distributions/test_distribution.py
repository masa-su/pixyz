import pytest
from os.path import join as pjoin
import torch
from pixyz.distributions import Normal, MixtureModel, Categorical
from pixyz.utils import lru_cache_for_sample_dict
from pixyz.losses import KullbackLeibler
from pixyz.models import VAE


class TestGraph:
    def test_rename_atomdist(self):
        normal = Normal(var=['x'], name='p')
        graph = normal.graph
        assert graph.name == 'p'
        normal.name = 'q'
        assert graph.name == 'q'

    def test_print(self):
        normal = Normal(var=['x'], name='p')
        print(normal.graph)

    def test_set_option(self):
        dist = Normal(var=['x'], cond_var=['y'], loc='y', scale=1) * Normal(var=['y'], loc=0, scale=1)
        dist.graph.set_option(dict(batch_n=4, sample_shape=(2, 3)), ['y'])
        sample = dist.sample()
        assert sample['y'].shape == torch.Size([2, 3, 4])
        assert sample['x'].shape == torch.Size([2, 3, 4])
        dist.graph.set_option({}, ['y'])
        assert dist.get_log_prob(sample,
                                 sum_features=True, feature_dims=None).shape == torch.Size([2])
        assert dist.get_log_prob(sample,
                                 sum_features=False).shape == torch.Size([2, 3, 4])

        # dist = Normal(var=['x'], cond_var=['y'], loc='y', scale=1) * FactorizedBernoulli(
        #     var=['y'], probs=torch.tensor([0.3, 0.8]))
        # dist.graph.set_option(dict(batch_n=3, sample_shape=(4,)), ['y'])
        # sample = dist.sample()
        # assert sample['y'].shape == torch.Size([4, 3, 2])
        # assert sample['x'].shape == torch.Size([4, 3, 2])
        # dist.graph.set_option(dict(), ['y'])
        # dist.graph.set_option(dict(sum_features=True, feature_dims=[-1]))
        # assert dist.get_log_prob(sample).shape == torch.Size([4, 3])

<<<<<<< HEAD
    def test_input_extra_var(self):
        normal = Normal(var=['x'], loc=0, scale=1) * Normal(var=['y'], loc=0, scale=1)
        assert set(normal.sample({'z': torch.zeros(1)})) == set(('x', 'y', 'z'))
        assert normal.get_log_prob({'y': torch.zeros(1), 'x': torch.zeros(1),
                                    'z': torch.zeros(1)}).shape == torch.Size([1])
        assert set(normal.sample({'x': torch.zeros(1)})) == set(('x', 'y'))
=======
    def test_sample_mean(self):
        dist = Normal(var=['x'], loc=0, scale=1) * Normal(var=['y'], cond_var=['x'], loc='x', scale=1)
        assert dist.sample(sample_mean=True)['y'] == torch.zeros(1)
>>>>>>> c93b0215


class TestDistributionBase:
    def test_init_with_scalar_params(self):
        normal = Normal(loc=0, scale=1, features_shape=[2])
        assert normal.sample()['x'].shape == torch.Size([1, 2])
        assert normal.features_shape == torch.Size([2])

        normal = Normal(loc=0, scale=1)
        assert normal.sample()['x'].shape == torch.Size([1])
        assert normal.features_shape == torch.Size([])

    def test_batch_n(self):
        normal = Normal(loc=0, scale=1)
        assert normal.sample(batch_n=3)['x'].shape == torch.Size([3])

<<<<<<< HEAD
    def test_input_extra_var(self):
        normal = Normal(loc=0, scale=1)
        assert set(normal.sample({'y': torch.zeros(1)})) == set(('x', 'y'))
        assert normal.get_log_prob({'y': torch.zeros(1), 'x': torch.zeros(1)}).shape == torch.Size([1])
        assert set(normal.sample({'x': torch.zeros(1)})) == set(('x'))
=======
    def test_sample_mean(self):
        dist = Normal(loc=0, scale=1)
        assert dist.sample(sample_mean=True)['x'] == torch.zeros(1)


class TestMixtureDistribution:
    def test_sample_mean(self):
        dist = MixtureModel([Normal(loc=0, scale=1), Normal(loc=1, scale=1)], Categorical(probs=torch.tensor([1, 2])))
        assert dist.sample(sample_mean=True)['x'] == torch.ones(1)
>>>>>>> c93b0215


def test_memoization():
    exec_order = []

    class Encoder(Normal):
        def __init__(self, exec_order):
            super().__init__(var=["z"], cond_var=["x"], name="q")
            self.linear = torch.nn.Linear(10, 10)
            self.exec_order = exec_order

        @lru_cache_for_sample_dict(maxsize=2)
        def get_params(self, params_dict={}, **kwargs):
            return super().get_params(params_dict, **kwargs)

        def forward(self, x):
            exec_order.append("E")
            return {"loc": self.linear(x), "scale": 1.0}

    class Decoder(Normal):
        def __init__(self, exec_order):
            super().__init__(var=["x"], cond_var=["z"], name="p")
            self.exec_order = exec_order

        @lru_cache_for_sample_dict(maxsize=2)
        def get_params(self, params_dict={}, **kwargs):
            return super().get_params(params_dict, **kwargs)

        def forward(self, z):
            self.exec_order.append("D")
            return {"loc": z, "scale": 1.0}

    def prior():
        return Normal(var=["z"], name="p_{prior}", features_shape=[10], loc=torch.tensor(0.), scale=torch.tensor(1.))

    q = Encoder(exec_order)
    p = Decoder(exec_order)

    prior = prior()
    kl = KullbackLeibler(q, prior)

    mdl = VAE(q, p, regularizer=kl, optimizer=torch.optim.Adam, optimizer_params={"lr": 1e-3})

    x = torch.zeros((10, 10))
    mdl.train({"x": x})
    assert exec_order == ["E", "D"]


@pytest.mark.parametrize(
    "no_contiguous_tensor", [
        torch.zeros(2, 3),
        torch.zeros(2, 3).T,
        torch.zeros(1).expand(3),
    ]
)
def test_save_dist(tmpdir, no_contiguous_tensor):
    # pull request:#110
    ones = torch.ones_like(no_contiguous_tensor)
    p = Normal(loc=no_contiguous_tensor, scale=ones)
    save_path = pjoin(tmpdir, "tmp.pt")
    torch.save(p.state_dict(), save_path)
    q = Normal(loc=ones, scale=3 * ones)
    assert not torch.all(no_contiguous_tensor == q.loc).item()

    # it needs copy of tensor
    q = Normal(loc=ones, scale=ones)
    q.load_state_dict(torch.load(save_path))
    assert torch.all(no_contiguous_tensor == q.loc).item()


if __name__ == "__main__":
    test_save_dist(".", torch.zeros(2, 3))<|MERGE_RESOLUTION|>--- conflicted
+++ resolved
@@ -41,18 +41,16 @@
         # dist.graph.set_option(dict(sum_features=True, feature_dims=[-1]))
         # assert dist.get_log_prob(sample).shape == torch.Size([4, 3])
 
-<<<<<<< HEAD
+    def test_sample_mean(self):
+        dist = Normal(var=['x'], loc=0, scale=1) * Normal(var=['y'], cond_var=['x'], loc='x', scale=1)
+        assert dist.sample(sample_mean=True)['y'] == torch.zeros(1)
+
     def test_input_extra_var(self):
         normal = Normal(var=['x'], loc=0, scale=1) * Normal(var=['y'], loc=0, scale=1)
         assert set(normal.sample({'z': torch.zeros(1)})) == set(('x', 'y', 'z'))
         assert normal.get_log_prob({'y': torch.zeros(1), 'x': torch.zeros(1),
                                     'z': torch.zeros(1)}).shape == torch.Size([1])
         assert set(normal.sample({'x': torch.zeros(1)})) == set(('x', 'y'))
-=======
-    def test_sample_mean(self):
-        dist = Normal(var=['x'], loc=0, scale=1) * Normal(var=['y'], cond_var=['x'], loc='x', scale=1)
-        assert dist.sample(sample_mean=True)['y'] == torch.zeros(1)
->>>>>>> c93b0215
 
 
 class TestDistributionBase:
@@ -69,13 +67,12 @@
         normal = Normal(loc=0, scale=1)
         assert normal.sample(batch_n=3)['x'].shape == torch.Size([3])
 
-<<<<<<< HEAD
     def test_input_extra_var(self):
         normal = Normal(loc=0, scale=1)
         assert set(normal.sample({'y': torch.zeros(1)})) == set(('x', 'y'))
         assert normal.get_log_prob({'y': torch.zeros(1), 'x': torch.zeros(1)}).shape == torch.Size([1])
         assert set(normal.sample({'x': torch.zeros(1)})) == set(('x'))
-=======
+
     def test_sample_mean(self):
         dist = Normal(loc=0, scale=1)
         assert dist.sample(sample_mean=True)['x'] == torch.zeros(1)
@@ -85,7 +82,6 @@
     def test_sample_mean(self):
         dist = MixtureModel([Normal(loc=0, scale=1), Normal(loc=1, scale=1)], Categorical(probs=torch.tensor([1, 2])))
         assert dist.sample(sample_mean=True)['x'] == torch.ones(1)
->>>>>>> c93b0215
 
 
 def test_memoization():
